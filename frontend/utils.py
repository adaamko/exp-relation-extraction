--- conflicted
+++ resolved
@@ -409,7 +409,6 @@
     )
 
 
-<<<<<<< HEAD
 def graph_viewer(type, graphs, sentences, ids, nodes):
     df = pd.DataFrame(
         {
@@ -418,26 +417,6 @@
             "label": [sen[1] for sen in sentences],
             "graph": [i for i in range(len(graphs))],
         }
-=======
-def graph_viewer(type, graphs, sentences, nodes):
-    graph_type = {
-        "FP": st.session_state.false_graph_number,
-        "TP": st.session_state.true_graph_number,
-        "FN": st.session_state.false_neg_number,
-    }
-    if st.button(f"Previous {type}"):
-        graph_type[type] = max(0, graph_type[type] - 1)
-    if st.button(f"Next {type}"):
-        graph_type[type] = min(
-            graph_type[type] + 1,
-            len(graphs) - 1,
-        )
-    if graph_type[type] > len(graphs) - 1:
-        graph_type[type] = 0
-    st.markdown(
-        f"<span><b>Sentence:</b> {sentences[graph_type[type]][0]}</span>",
-        unsafe_allow_html=True,
->>>>>>> 2ed872e5
     )
     gb = GridOptionsBuilder.from_dataframe(df)
     gb.configure_default_column(
@@ -535,17 +514,8 @@
 def rank_and_suggest(classes, data, evaluator):
     suggest_new_rule = st.button("suggest new rules")
     if suggest_new_rule:
-<<<<<<< HEAD
         if st.session_state.suggested_features[classes]:
             features_to_rank = st.session_state.suggested_features[classes][:10]
-=======
-        if (
-                not st.session_state.df_statistics.empty
-                and st.session_state.sens
-                and st.session_state.suggested_features[classes]
-        ):
-            features_to_rank = st.session_state.suggested_features[classes][:5]
->>>>>>> 2ed872e5
             with st.spinner("Ranking rules..."):
                 if not st.session_state.df_statistics.empty and st.session_state.sens:
                     features_ranked = evaluator.rank_features(
